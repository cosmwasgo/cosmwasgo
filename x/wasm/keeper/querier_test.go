--- conflicted
+++ resolved
@@ -524,11 +524,7 @@
 
 			// when
 			q := Querier(keeper)
-<<<<<<< HEAD
-			got, gotErr := q.ContractHistory(xCtx, &spec.req) 
-=======
 			got, gotErr := q.ContractHistory(xCtx, &spec.req)
->>>>>>> 5ef337cb
 
 			// then
 			if spec.expErr != nil {
@@ -605,11 +601,7 @@
 			}
 			// when
 			q := Querier(keeper)
-<<<<<<< HEAD
-			got, gotErr := q.Codes(xCtx, &spec.req) 
-=======
 			got, gotErr := q.Codes(xCtx, &spec.req)
->>>>>>> 5ef337cb
 
 			// then
 			if spec.expErr != nil {
@@ -681,11 +673,7 @@
 	for name, spec := range specs {
 		t.Run(name, func(t *testing.T) {
 			xCtx, _ := ctx.CacheContext()
-<<<<<<< HEAD
-			k.mustStoreContractInfo(xCtx, contractAddr, &spec.stored) 
-=======
 			k.mustStoreContractInfo(xCtx, contractAddr, &spec.stored)
->>>>>>> 5ef337cb
 			// when
 			gotRsp, gotErr := querier.ContractInfo(xCtx, spec.src)
 			if spec.expErr {
