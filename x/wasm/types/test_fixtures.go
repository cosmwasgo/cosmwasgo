--- conflicted
+++ resolved
@@ -49,11 +49,7 @@
 
 func randBytes(n int) []byte {
 	r := make([]byte, n)
-<<<<<<< HEAD
-	rand.Read(r) 
-=======
 	rand.Read(r)
->>>>>>> 5ef337cb
 	return r
 }
 
