--- conflicted
+++ resolved
@@ -73,11 +73,7 @@
 	logger = log.NewFilter(logger, log.AllowError())
 
 	db := dbm.NewMemDB()
-<<<<<<< HEAD
 	gapp := app.NewWasmApp(logger, db, nil, true, 0, baseapp.SetPruning(store.PruneNothing))
-=======
-	gapp := app.NewGaiaApp(logger, db, nil, true, 0, map[int64]bool{}, baseapp.SetPruning(store.PruneNothing))
->>>>>>> 090c5453
 	cdc = app.MakeCodec()
 
 	genDoc, valConsPubKeys, valOperAddrs, privVal, err := defaultGenesis(config, nValidators, initAddrs, minting)
