package e2e_test

import (
	"fmt"
	"os"
	"testing"
	"time"

	"github.com/stretchr/testify/assert"
	"github.com/stretchr/testify/require"

	errorsmod "cosmossdk.io/errors"
	sdkmath "cosmossdk.io/math"

	"github.com/cosmos/cosmos-sdk/crypto/keys/secp256k1"
	cryptotypes "github.com/cosmos/cosmos-sdk/crypto/types"
	sdk "github.com/cosmos/cosmos-sdk/types"
	sdkerrors "github.com/cosmos/cosmos-sdk/types/errors"
	"github.com/cosmos/cosmos-sdk/x/authz"

	"github.com/CosmWasm/wasmd/tests/e2e"
	"github.com/CosmWasm/wasmd/tests/ibctesting"
	wasmvm "github.com/CosmWasm/wasmd/wasmvm/v2"
	"github.com/CosmWasm/wasmd/x/wasm/types"
)

func TestGrants(t *testing.T) {
	// Given a contract by address A
	// And   a grant for address B by A created
	// When  B sends an execute with tokens from A
	// Then	 the grant is executed as defined
	// And
	// - balance A reduced (on success)
	// - balance B not touched

	coord := ibctesting.NewCoordinator(t, 1)
	chain := coord.GetChain(ibctesting.GetChainID(1))
	contractAddr := e2e.InstantiateReflectContract(t, chain)
	require.NotEmpty(t, contractAddr)

	granterAddr := chain.SenderAccount.GetAddress()
	granteePrivKey := secp256k1.GenPrivKey()
	granteeAddr := sdk.AccAddress(granteePrivKey.PubKey().Address().Bytes())
	otherPrivKey := secp256k1.GenPrivKey()
	otherAddr := sdk.AccAddress(otherPrivKey.PubKey().Address().Bytes())

	chain.Fund(granteeAddr, sdkmath.NewInt(1_000_000))
	chain.Fund(otherAddr, sdkmath.NewInt(1_000_000))
	assert.Equal(t, sdkmath.NewInt(1_000_000), chain.Balance(granteeAddr, sdk.DefaultBondDenom).Amount)

	myAmount := sdk.NewCoin(sdk.DefaultBondDenom, sdkmath.NewInt(2_000_000))

	specs := map[string]struct {
		limit          types.ContractAuthzLimitX
		filter         types.ContractAuthzFilterX
		transferAmount sdk.Coin
		senderKey      cryptotypes.PrivKey
		expErr         *errorsmod.Error
	}{
		"in limits and filter": {
			limit:          types.NewMaxFundsLimit(myAmount),
			filter:         types.NewAllowAllMessagesFilter(),
			transferAmount: myAmount,
			senderKey:      granteePrivKey,
		},
		"exceed limits": {
			limit:          types.NewMaxFundsLimit(myAmount),
			filter:         types.NewAllowAllMessagesFilter(),
			transferAmount: myAmount.Add(sdk.NewCoin(sdk.DefaultBondDenom, sdkmath.OneInt())),
			senderKey:      granteePrivKey,
			expErr:         sdkerrors.ErrUnauthorized,
		},
		"not match filter": {
			limit:          types.NewMaxFundsLimit(myAmount),
			filter:         types.NewAcceptedMessageKeysFilter("foo"),
			transferAmount: sdk.NewCoin(sdk.DefaultBondDenom, sdkmath.OneInt()),
			senderKey:      granteePrivKey,
			expErr:         sdkerrors.ErrUnauthorized,
		},
		"non authorized sender address": { // sanity check - testing sdk
			limit:          types.NewMaxFundsLimit(myAmount),
			filter:         types.NewAllowAllMessagesFilter(),
			senderKey:      otherPrivKey,
			transferAmount: myAmount,
			expErr:         authz.ErrNoAuthorizationFound,
		},
	}
	for name, spec := range specs {
		t.Run(name, func(t *testing.T) {
			// setup grant
			grant, err := types.NewContractGrant(contractAddr, spec.limit, spec.filter)
			require.NoError(t, err)
			authorization := types.NewContractExecutionAuthorization(*grant)
			expiry := time.Now().Add(time.Hour)
			grantMsg, err := authz.NewMsgGrant(granterAddr, granteeAddr, authorization, &expiry)
			require.NoError(t, err)
			_, err = chain.SendMsgs(grantMsg)
			require.NoError(t, err)

			granterStartBalance := chain.Balance(granterAddr, sdk.DefaultBondDenom).Amount

			// when
			anyValidReflectMsg := []byte(fmt.Sprintf(`{"reflect_msg": {"msgs": [{"bank":{"burn":{"amount":[{"denom":%q, "amount": %q}]}}}]}}`, sdk.DefaultBondDenom, myAmount.Amount.String()))
			execMsg := authz.NewMsgExec(spec.senderKey.PubKey().Address().Bytes(), []sdk.Msg{&types.MsgExecuteContract{
				Sender:   granterAddr.String(),
				Contract: contractAddr.String(),
				Msg:      anyValidReflectMsg,
				Funds:    sdk.NewCoins(spec.transferAmount),
			}})
			_, gotErr := chain.SendNonDefaultSenderMsgs(spec.senderKey, &execMsg)

			// then
			if spec.expErr != nil {
				require.ErrorContains(t, gotErr, fmt.Sprintf("%s/%d:", spec.expErr.Codespace(), spec.expErr.ABCICode()))
				assert.Equal(t, sdkmath.NewInt(1_000_000), chain.Balance(granteeAddr, sdk.DefaultBondDenom).Amount)
				assert.Equal(t, granterStartBalance, chain.Balance(granterAddr, sdk.DefaultBondDenom).Amount)
				return
			}
			require.NoError(t, gotErr)
			assert.Equal(t, sdkmath.NewInt(1_000_000), chain.Balance(granteeAddr, sdk.DefaultBondDenom).Amount)
			assert.Equal(t, granterStartBalance.Sub(spec.transferAmount.Amount), chain.Balance(granterAddr, sdk.DefaultBondDenom).Amount)
		})
	}
}

func TestStoreCodeGrant(t *testing.T) {
	reflectWasmCode, err := os.ReadFile("../../x/wasm/keeper/testdata/reflect_1_1.wasm")
	require.NoError(t, err)

	reflectCodeChecksum, err := wasmvm.CreateChecksum(reflectWasmCode)
	require.NoError(t, err)

	coord := ibctesting.NewCoordinator(t, 1)
	chain := coord.GetChain(ibctesting.GetChainID(1))

	granterAddr := chain.SenderAccount.GetAddress()
	granteePrivKey := secp256k1.GenPrivKey()
	granteeAddr := sdk.AccAddress(granteePrivKey.PubKey().Address().Bytes())
	otherPrivKey := secp256k1.GenPrivKey()
	otherAddr := sdk.AccAddress(otherPrivKey.PubKey().Address().Bytes())

	chain.Fund(granteeAddr, sdkmath.NewInt(1_000_000))
	chain.Fund(otherAddr, sdkmath.NewInt(1_000_000))
	assert.Equal(t, sdkmath.NewInt(1_000_000), chain.Balance(granteeAddr, sdk.DefaultBondDenom).Amount)

	specs := map[string]struct {
		codeHash              []byte
		instantiatePermission types.AccessConfig
		senderKey             cryptotypes.PrivKey
		expErr                *errorsmod.Error
	}{
		"any code hash": {
			codeHash:              []byte("*"),
			instantiatePermission: types.AllowEverybody,
			senderKey:             granteePrivKey,
		},
		"match code hash and permission": {
			codeHash:              reflectCodeChecksum,
			instantiatePermission: types.AllowEverybody,
			senderKey:             granteePrivKey,
		},
		"not match code hash": {
			codeHash:              []byte("any_valid_checksum"),
			instantiatePermission: types.AllowEverybody,
			senderKey:             granteePrivKey,
			expErr:                sdkerrors.ErrUnauthorized,
		},
		"not match permission": {
			codeHash:              []byte("*"),
			instantiatePermission: types.AllowNobody,
			senderKey:             granteePrivKey,
			expErr:                sdkerrors.ErrUnauthorized,
		},
		"non authorized sender address": {
			codeHash:              []byte("*"),
			instantiatePermission: types.AllowEverybody,
			senderKey:             otherPrivKey,
			expErr:                authz.ErrNoAuthorizationFound,
		},
	}
	for name, spec := range specs {
		t.Run(name, func(t *testing.T) {
			// setup grant
<<<<<<< HEAD
			grant, err := types.NewCodeGrant(spec.codeHash, &spec.instantiatePermission) 
=======
			grant, err := types.NewCodeGrant(spec.codeHash, &spec.instantiatePermission)
>>>>>>> 5ef337cb
			require.NoError(t, err)
			authorization := types.NewStoreCodeAuthorization(*grant)
			expiry := time.Now().Add(time.Hour)
			grantMsg, err := authz.NewMsgGrant(granterAddr, granteeAddr, authorization, &expiry)
			require.NoError(t, err)
			_, err = chain.SendMsgs(grantMsg)
			require.NoError(t, err)

			// when
			execMsg := authz.NewMsgExec(spec.senderKey.PubKey().Address().Bytes(), []sdk.Msg{&types.MsgStoreCode{
				Sender:                granterAddr.String(),
				WASMByteCode:          reflectWasmCode,
				InstantiatePermission: &types.AllowEverybody,
			}})
			_, gotErr := chain.SendNonDefaultSenderMsgs(spec.senderKey, &execMsg)

			// then
			if spec.expErr != nil {
				assert.ErrorContains(t, gotErr, fmt.Sprintf("%s/%d:", spec.expErr.Codespace(), spec.expErr.ABCICode()))
				return
			}
			require.NoError(t, gotErr)
		})
	}
}

func TestGzipStoreCodeGrant(t *testing.T) {
	hackatomWasmCode, err := os.ReadFile("../../x/wasm/keeper/testdata/hackatom.wasm")
	require.NoError(t, err)

	hackatomGzipWasmCode, err := os.ReadFile("../../x/wasm/keeper/testdata/hackatom.wasm.gzip")
	require.NoError(t, err)

	hackatomCodeChecksum, err := wasmvm.CreateChecksum(hackatomWasmCode)
	require.NoError(t, err)

	coord := ibctesting.NewCoordinator(t, 1)
	chain := coord.GetChain(ibctesting.GetChainID(1))

	granterAddr := chain.SenderAccount.GetAddress()
	granteePrivKey := secp256k1.GenPrivKey()
	granteeAddr := sdk.AccAddress(granteePrivKey.PubKey().Address().Bytes())
	otherPrivKey := secp256k1.GenPrivKey()
	otherAddr := sdk.AccAddress(otherPrivKey.PubKey().Address().Bytes())

	chain.Fund(granteeAddr, sdkmath.NewInt(1_000_000))
	chain.Fund(otherAddr, sdkmath.NewInt(1_000_000))
	assert.Equal(t, sdkmath.NewInt(1_000_000), chain.Balance(granteeAddr, sdk.DefaultBondDenom).Amount)

	specs := map[string]struct {
		codeHash              []byte
		instantiatePermission types.AccessConfig
		senderKey             cryptotypes.PrivKey
		expErr                *errorsmod.Error
	}{
		"any code hash": {
			codeHash:              []byte("*"),
			instantiatePermission: types.AllowEverybody,
			senderKey:             granteePrivKey,
		},
		"match code hash and permission": {
			codeHash:              hackatomCodeChecksum,
			instantiatePermission: types.AllowEverybody,
			senderKey:             granteePrivKey,
		},
		"not match code hash": {
			codeHash:              []byte("any_valid_checksum"),
			instantiatePermission: types.AllowEverybody,
			senderKey:             granteePrivKey,
			expErr:                sdkerrors.ErrUnauthorized,
		},
		"not match permission": {
			codeHash:              []byte("*"),
			instantiatePermission: types.AllowNobody,
			senderKey:             granteePrivKey,
			expErr:                sdkerrors.ErrUnauthorized,
		},
		"non authorized sender address": {
			codeHash:              []byte("*"),
			instantiatePermission: types.AllowEverybody,
			senderKey:             otherPrivKey,
			expErr:                authz.ErrNoAuthorizationFound,
		},
	}
	for name, spec := range specs {
		t.Run(name, func(t *testing.T) {
			// setup grant
<<<<<<< HEAD
			grant, err := types.NewCodeGrant(spec.codeHash, &spec.instantiatePermission) 
=======
			grant, err := types.NewCodeGrant(spec.codeHash, &spec.instantiatePermission)
>>>>>>> 5ef337cb
			require.NoError(t, err)
			authorization := types.NewStoreCodeAuthorization(*grant)
			expiry := time.Now().Add(time.Hour)
			grantMsg, err := authz.NewMsgGrant(granterAddr, granteeAddr, authorization, &expiry)
			require.NoError(t, err)
			_, err = chain.SendMsgs(grantMsg)
			require.NoError(t, err)

			// when
			execMsg := authz.NewMsgExec(spec.senderKey.PubKey().Address().Bytes(), []sdk.Msg{&types.MsgStoreCode{
				Sender:                granterAddr.String(),
				WASMByteCode:          hackatomGzipWasmCode,
				InstantiatePermission: &types.AllowEverybody,
			}})
			_, gotErr := chain.SendNonDefaultSenderMsgs(spec.senderKey, &execMsg)

			// then
			if spec.expErr != nil {
				assert.ErrorContains(t, gotErr, fmt.Sprintf("%s/%d:", spec.expErr.Codespace(), spec.expErr.ABCICode()))
				return
			}
			require.NoError(t, gotErr)
		})
	}
}

func TestBrokenGzipStoreCodeGrant(t *testing.T) {
	brokenGzipWasmCode, err := os.ReadFile("../../x/wasm/keeper/testdata/broken_crc.gzip")
	require.NoError(t, err)

	coord := ibctesting.NewCoordinator(t, 1)
	chain := coord.GetChain(ibctesting.GetChainID(1))

	granterAddr := chain.SenderAccount.GetAddress()
	granteePrivKey := secp256k1.GenPrivKey()
	granteeAddr := sdk.AccAddress(granteePrivKey.PubKey().Address().Bytes())
	otherPrivKey := secp256k1.GenPrivKey()
	otherAddr := sdk.AccAddress(otherPrivKey.PubKey().Address().Bytes())

	chain.Fund(granteeAddr, sdkmath.NewInt(1_000_000))
	chain.Fund(otherAddr, sdkmath.NewInt(1_000_000))
	assert.Equal(t, sdkmath.NewInt(1_000_000), chain.Balance(granteeAddr, sdk.DefaultBondDenom).Amount)

	codeHash := []byte("*")
	instantiatePermission := types.AllowEverybody
	senderKey := granteePrivKey

	// setup grant
	grant, err := types.NewCodeGrant(codeHash, &instantiatePermission)
	require.NoError(t, err)
	authorization := types.NewStoreCodeAuthorization(*grant)
	expiry := time.Now().Add(time.Hour)
	grantMsg, err := authz.NewMsgGrant(granterAddr, granteeAddr, authorization, &expiry)
	require.NoError(t, err)
	_, err = chain.SendMsgs(grantMsg)
	require.NoError(t, err)

	// when
	execMsg := authz.NewMsgExec(senderKey.PubKey().Address().Bytes(), []sdk.Msg{&types.MsgStoreCode{
		Sender:                granterAddr.String(),
		WASMByteCode:          brokenGzipWasmCode,
		InstantiatePermission: &types.AllowEverybody,
	}})
	_, gotErr := chain.SendNonDefaultSenderMsgs(senderKey, &execMsg)

	// then
	require.Error(t, gotErr)
}<|MERGE_RESOLUTION|>--- conflicted
+++ resolved
@@ -181,11 +181,7 @@
 	for name, spec := range specs {
 		t.Run(name, func(t *testing.T) {
 			// setup grant
-<<<<<<< HEAD
-			grant, err := types.NewCodeGrant(spec.codeHash, &spec.instantiatePermission) 
-=======
 			grant, err := types.NewCodeGrant(spec.codeHash, &spec.instantiatePermission)
->>>>>>> 5ef337cb
 			require.NoError(t, err)
 			authorization := types.NewStoreCodeAuthorization(*grant)
 			expiry := time.Now().Add(time.Hour)
@@ -273,11 +269,7 @@
 	for name, spec := range specs {
 		t.Run(name, func(t *testing.T) {
 			// setup grant
-<<<<<<< HEAD
-			grant, err := types.NewCodeGrant(spec.codeHash, &spec.instantiatePermission) 
-=======
 			grant, err := types.NewCodeGrant(spec.codeHash, &spec.instantiatePermission)
->>>>>>> 5ef337cb
 			require.NoError(t, err)
 			authorization := types.NewStoreCodeAuthorization(*grant)
 			expiry := time.Now().Add(time.Hour)
