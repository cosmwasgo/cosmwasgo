--- conflicted
+++ resolved
@@ -34,15 +34,7 @@
     - tenv
     - typecheck
     - tagalign
-<<<<<<< HEAD
-    #    - tagliatelle
-    #    - thelper # too many positives with table tests that have custom setup(*testing.T)
-=======
-    - tagliatelle
-    - thelper # too many positives with table tests that have custom setup(*testing.T)
->>>>>>> c34ec627
     - testifylint
-    #    - perfsprint #
     - promlinter
     - protogetter
     - unconvert
